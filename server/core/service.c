/*
 * This file is distributed as part of the MariaDB Corporation MaxScale.  It is free
 * software: you can redistribute it and/or modify it under the terms of the
 * GNU General Public License as published by the Free Software Foundation,
 * version 2.
 *
 * This program is distributed in the hope that it will be useful, but WITHOUT
 * ANY WARRANTY; without even the implied warranty of MERCHANTABILITY or FITNESS
 * FOR A PARTICULAR PURPOSE.  See the GNU General Public License for more
 * details.
 *
 * You should have received a copy of the GNU General Public License along with
 * this program; if not, write to the Free Software Foundation, Inc., 51
 * Franklin Street, Fifth Floor, Boston, MA 02110-1301 USA.
 *
 * Copyright MariaDB Corporation Ab 2013-2014
 */

/**
 * @file service.c  - A representation of the service within the gateway.
 *
 * @verbatim
 * Revision History
 *
 * Date		Who			Description
 * 18/06/13	Mark Riddoch		Initial implementation
 * 24/06/13	Massimiliano Pinto	Added: Loading users from mysql backend in serviceStart
 * 06/02/14	Massimiliano Pinto	Added: serviceEnableRootUser routine
 * 25/02/14	Massimiliano Pinto	Added: service refresh limit feature
 * 28/02/14	Massimiliano Pinto	users_alloc moved from service_alloc to serviceStartPort (generic hashable for services)
 * 07/05/14	Massimiliano Pinto	Added: version_string initialized to NULL
 * 23/05/14	Mark Riddoch		Addition of service validation call
 * 29/05/14	Mark Riddoch		Filter API implementation
 * 09/09/14	Massimiliano Pinto	Added service option for localhost authentication
 * 13/10/14	Massimiliano Pinto	Added hashtable for resources (i.e database names for MySQL services)
 * 06/02/15	Mark Riddoch		Added caching of authentication data
 *
 * @endverbatim
 */
#include <stdio.h>
#include <stdlib.h>
#include <string.h>
#include <ctype.h>
#include <errno.h>
#include <session.h>
#include <service.h>
#include <server.h>
#include <router.h>
#include <spinlock.h>
#include <modules.h>
#include <dcb.h>
#include <users.h>
#include <filter.h>
#include <dbusers.h>
#include <poll.h>
#include <skygw_utils.h>
#include <log_manager.h>
#include <sys/stat.h>
#include <sys/types.h>
#include <housekeeper.h>

/** Defined in log_manager.cc */
extern int            lm_enabled_logfiles_bitmask;
extern size_t         log_ses_count[];
extern __thread log_info_t tls_log_info;

/** To be used with configuration type checks */
typedef struct typelib_st {
	int          tl_nelems;
	const char*  tl_name;
	const char** tl_p_elems;
} typelib_t;
/** Set of subsequent false,true pairs */
static const char* bool_strings[11]  = {"FALSE", "TRUE", "OFF", "ON", "N", "Y", "0", "1", "NO", "YES", 0};
typelib_t bool_type   = {array_nelems(bool_strings)-1, "bool_type", bool_strings};

/** List of valid values */
static const char* sqlvar_target_strings[4] = {"MASTER", "ALL", 0};
typelib_t sqlvar_target_type = {
	array_nelems(sqlvar_target_strings)-1, 
	"sqlvar_target_type", 
	sqlvar_target_strings
};

static SPINLOCK	service_spin = SPINLOCK_INIT;
static SERVICE	*allServices = NULL;

static int find_type(typelib_t* tl, const char* needle, int maxlen);

static void service_add_qualified_param(
        SERVICE*          svc,
        CONFIG_PARAMETER* param);

/**
 * Allocate a new service for the gateway to support
 *
 *
 * @param servname	The service name
 * @param router	Name of the router module this service uses
 *
 * @return		The newly created service or NULL if an error occurred
 */
SERVICE *
service_alloc(const char *servname, const char *router)
{
SERVICE 	*service;

	if ((service = (SERVICE *)calloc(1, sizeof(SERVICE))) == NULL)
		return NULL;
	if ((service->router = load_module(router, MODULE_ROUTER)) == NULL)
	{
                char* home = get_maxscale_home();
                char* ldpath = getenv("LD_LIBRARY_PATH");
                
                LOGIF(LE, (skygw_log_write_flush(
                        LOGFILE_ERROR,
                        "Error : Unable to load %s module \"%s\".\n\t\t\t"
                        "      Ensure that lib%s.so exists in one of the "
                        "following directories :\n\t\t\t      "
                        "- %s/modules\n\t\t\t      - %s",
                        MODULE_ROUTER,
                        router,
                        router,
                        home,
                        ldpath)));
		free(service);
		return NULL;
	}
	service->name = strdup(servname);
	service->routerModule = strdup(router);
	if (service->name == NULL || service->routerModule == NULL)
	{
		if (service->name)
			free(service->name);
		free(service);
		return NULL;
	}
	service->stats.started = time(0);
	service->state = SERVICE_STATE_ALLOC;
	spinlock_init(&service->spin);
	spinlock_init(&service->users_table_spin);

	spinlock_acquire(&service_spin);
	service->next = allServices;
	allServices = service;
	spinlock_release(&service_spin);

	return service;
}

/**
 * Check to see if a service pointer is valid
 *
 * @param service	The pointer to check
 * @return 1 if the service is in the list of all services
 */
int
service_isvalid(SERVICE *service)
{
SERVICE		*ptr;
int		rval = 0;

	spinlock_acquire(&service_spin);
	ptr = allServices;
	while (ptr)
	{
		if (ptr == service)
		{
			rval = 1;
			break;
		}
		ptr = ptr->next;
	}
	spinlock_release(&service_spin);
	return rval;
}

/**
 * Start an individual port/protocol pair
 *
 * @param service	The service
 * @param port		The port to start
 * @return		The number of listeners started
 */
static int
serviceStartPort(SERVICE *service, SERV_PROTOCOL *port)
{
int		listeners = 0;
char		config_bind[40];
GWPROTOCOL	*funcs;

        port->listener = dcb_alloc(DCB_ROLE_SERVICE_LISTENER);

        if (port->listener == NULL)
	{
		LOGIF(LE, (skygw_log_write_flush(
			LOGFILE_ERROR,
			"Error : Failed to create listener for service %s.",
			service->name)));
		goto retblock;
	}
	
	if (strcmp(port->protocol, "MySQLClient") == 0) {
		int loaded;

		if (service->users == NULL) {
			/*
			 * Allocate specific data for MySQL users
			 * including hosts and db names
			 */
			service->users = mysql_users_alloc();
	
			if ((loaded = load_mysql_users(service)) < 0)
			{
				LOGIF(LE, (skygw_log_write_flush(
					LOGFILE_ERROR,
					"Error : Unable to load users from %s:%d for "
					"service %s.",
					(port->address == NULL ? "0.0.0.0" : port->address),
					port->port,
					service->name)));
				
				{
					/* Try loading authentication data from file cache */
					char	*ptr, path[4097];
					strcpy(path, "/usr/local/skysql/MaxScale");
					if ((ptr = getenv("MAXSCALE_HOME")) != NULL)
					{
						strncpy(path, ptr, 4096);
					}
					strncat(path, "/", 4096);
					strncat(path, service->name, 4096);
					strncat(path, "/.cache/dbusers", 4096);
					loaded = dbusers_load(service->users, path);
					if (loaded != -1)
					{
						LOGIF(LE, (skygw_log_write_flush(
							LOGFILE_ERROR,
							"Using cached credential information.")));
					}
				}
				if (loaded == -1)
				{
					hashtable_free(service->users->data);
					free(service->users);
					dcb_free(port->listener);
					port->listener = NULL;
					goto retblock;
				}
			}
			else
			{
				/* Save authentication data to file cache */
				char	*ptr, path[4097];
                                int mkdir_rval = 0;
				strcpy(path, "/usr/local/skysql/MaxScale");
				if ((ptr = getenv("MAXSCALE_HOME")) != NULL)
				{
					strncpy(path, ptr, 4096);
				}
				strncat(path, "/", 4096);
				strncat(path, service->name, 4096);
				if (access(path, R_OK) == -1)
                                {
					mkdir_rval = mkdir(path, 0777);
                                }

                                if(mkdir_rval)
                                {
                                    skygw_log_write(LOGFILE_ERROR,"Error : Failed to create directory '%s': [%d] %s",
                                                    path,
                                                    errno,
                                                    strerror(errno));
                                    mkdir_rval = 0;
                                }

				strncat(path, "/.cache", 4096);
				if (access(path, R_OK) == -1)
                                {
					mkdir_rval = mkdir(path, 0777);
                                }

                                if(mkdir_rval)
                                {
                                    skygw_log_write(LOGFILE_ERROR,"Error : Failed to create directory '%s': [%d] %s",
                                                    path,
                                                    errno,
                                                    strerror(errno));
                                    mkdir_rval = 0;
                                }
				strncat(path, "/dbusers", 4096);
				dbusers_save(service->users, path);
			}
			if (loaded == 0)
			{
				LOGIF(LE, (skygw_log_write_flush(
					LOGFILE_ERROR,
					"Service %s: failed to load any user "
					"information. Authentication will "
					"probably fail as a result.")));
			}

			/* At service start last update is set to USERS_REFRESH_TIME seconds earlier.
 			 * This way MaxScale could try reloading users' just after startup
 			 */
			service->rate_limit.last=time(NULL) - USERS_REFRESH_TIME;
			service->rate_limit.nloads=1;

			LOGIF(LM, (skygw_log_write(
				LOGFILE_MESSAGE,
				"Loaded %d MySQL Users for service [%s].",
				loaded, service->name)));
		}
	} 
	else 
	{
		if (service->users == NULL) {
			/* Generic users table */
			service->users = users_alloc();
		}
	}

	if ((funcs=(GWPROTOCOL *)load_module(port->protocol, MODULE_PROTOCOL)) 
		== NULL)
	{
		if (service->users->data)
		{
			hashtable_free(service->users->data);
		}
		free(service->users);
		dcb_free(port->listener);
		port->listener = NULL;
		LOGIF(LE, (skygw_log_write_flush(
                        LOGFILE_ERROR,
			"Error : Unable to load protocol module %s. Listener "
                        "for service %s not started.",
			port->protocol,
                        service->name)));
		goto retblock;
	}
	memcpy(&(port->listener->func), funcs, sizeof(GWPROTOCOL));
	port->listener->session = NULL;
	
	if (port->address)
		sprintf(config_bind, "%s:%d", port->address, port->port);
	else
		sprintf(config_bind, "0.0.0.0:%d", port->port);

	if (port->listener->func.listen(port->listener, config_bind)) 
	{
                port->listener->session = session_alloc(service, port->listener);

                if (port->listener->session != NULL) 
		{
                        port->listener->session->state = SESSION_STATE_LISTENER;
                        listeners += 1;
                } 
                else 
		{
			LOGIF(LE, (skygw_log_write_flush(
				LOGFILE_ERROR,
				"Error : Failed to create session to service %s.",
				service->name)));
			
			if (service->users->data)
			{
				hashtable_free(service->users->data);
			}
			free(service->users);
                        dcb_close(port->listener);
			port->listener = NULL;
			goto retblock;
                }
        } 
        else 
	{       
                LOGIF(LE, (skygw_log_write_flush(
                        LOGFILE_ERROR,
			"Error : Unable to start to listen port %d for %s %s.",
			port->port,
                        port->protocol,
                        service->name)));
		if (service->users->data)
		{
			hashtable_free(service->users->data);
		}
		free(service->users);
		dcb_close(port->listener);
		port->listener = NULL;
        }
        
retblock:
	return listeners;
}

/**
 * Start a service
 *
 * This function loads the protocol modules for each port on which the
 * service listens and starts the listener on that port
 *
 * Also create the router_instance for the service.
 *
 * @param service	The Service that should be started
 * @return	Returns the number of listeners created
 */
int
serviceStart(SERVICE *service)
{
SERV_PROTOCOL	*port;
int		listeners = 0;

	if ((service->router_instance = service->router->createInstance(service,
					service->routerOptions)) == NULL)
	{
		LOGIF(LE, (skygw_log_write_flush(LOGFILE_ERROR,
			"%s: Failed to create router instance for service. Service not started.",
				service->name)));
		service->state = SERVICE_STATE_FAILED;
		return 0;
	}

	port = service->ports;
	while (!service->svc_do_shutdown && port)
	{
		listeners += serviceStartPort(service, port);
		port = port->next;
	}
	if (listeners)
	{
		service->state = SERVICE_STATE_STARTED;
		service->stats.started = time(0);
	}

	/** Add the task that monitors session timeouts */
	if(service->conn_timeout > 0)
	{
	    hktask_add("connection_timeout",session_close_timeouts,NULL,5);
	}

	return listeners;
}

/**
 * Start an individual listener
 *
 * @param service	The service to start the listener for
 * @param protocol	The name of the protocol
 * @param port		The port number
 */
void
serviceStartProtocol(SERVICE *service, char *protocol, int port)
{
SERV_PROTOCOL	*ptr;

	ptr = service->ports;
	while (ptr)
	{
		if (strcmp(ptr->protocol, protocol) == 0 && ptr->port == port)
			serviceStartPort(service, ptr);
		ptr = ptr->next;
	}
}


/**
 * Start all the services
 *
 * @return Return the number of services started
 */
int
serviceStartAll()
{
SERVICE	*ptr;
int	n = 0,i;

	ptr = allServices;
	while (ptr && !ptr->svc_do_shutdown)
	{
		n += (i = serviceStart(ptr));

		if(i == 0)
		{
			LOGIF(LE, (skygw_log_write(
				LOGFILE_ERROR,
				"Error : Failed to start service '%s'.",
				ptr->name)));
		}

		ptr = ptr->next;
	}
	return n;
}

/**
 * Stop a service
 *
 * This function stops the listener for the service
 *
 * @param service	The Service that should be stopped
 * @return	Returns the number of listeners restarted
 */
int
serviceStop(SERVICE *service)
{
SERV_PROTOCOL	*port;
int		listeners = 0;

	port = service->ports;
	while (port)
	{
		poll_remove_dcb(port->listener);
		port->listener->session->state = SESSION_STATE_LISTENER_STOPPED;
		listeners++;

		port = port->next;
	}
	service->state = SERVICE_STATE_STOPPED;

	return listeners;
}

/**
 * Restart a service
 *
 * This function stops the listener for the service
 *
 * @param service	The Service that should be restarted
 * @return	Returns the number of listeners restarted
 */
int
serviceRestart(SERVICE *service)
{
SERV_PROTOCOL	*port;
int		listeners = 0;

	port = service->ports;
	while (port)
	{
                if (poll_add_dcb(port->listener) == 0) {
                        port->listener->session->state = SESSION_STATE_LISTENER;
                        listeners++;
                }
		port = port->next;
	}

	return listeners;
}


/**
 * Deallocate the specified service
 *
 * @param service	The service to deallocate
 * @return	Returns true if the service was freed
 */
int
service_free(SERVICE *service)
{
SERVICE *ptr;
SERVER_REF *srv;
	if (service->stats.n_current)
		return 0;
	/* First of all remove from the linked list */
	spinlock_acquire(&service_spin);
	if (allServices == service)
	{
		allServices = service->next;
	}
	else
	{
		ptr = allServices;
		while (ptr && ptr->next != service)
		{
			ptr = ptr->next;
		}
		if (ptr)
			ptr->next = service->next;
	}
	spinlock_release(&service_spin);

	/* Clean up session and free the memory */
        
        while(service->dbref){
            srv = service->dbref;
            service->dbref = service->dbref->next;
            free(srv);
        }
        
	free(service->name);
	free(service->routerModule);
	if (service->credentials.name)
		free(service->credentials.name);
	if (service->credentials.authdata)
		free(service->credentials.authdata);
	free(service);
	return 1;
}

/**
 * Add a protocol/port pair to the service
 *
 * @param service	The service
 * @param protocol	The name of the protocol module
 * @param address	The address to listen with
 * @param port		The port to listen on
 * @return	TRUE if the protocol/port could be added
 */
int
serviceAddProtocol(SERVICE *service, char *protocol, char *address, unsigned short port)
{
SERV_PROTOCOL	*proto;

	if ((proto = (SERV_PROTOCOL *)malloc(sizeof(SERV_PROTOCOL))) == NULL)
	{
		return 0;
	}
	proto->protocol = strdup(protocol);
	if (address)
		proto->address = strdup(address);
	else
		proto->address = NULL;
	proto->port = port;
	spinlock_acquire(&service->spin);
	proto->next = service->ports;
	service->ports = proto;
	spinlock_release(&service->spin);

	return 1;
}

/**
 * Check if a protocol/port pair is part of the service
 *
 * @param service	The service
 * @param protocol	The name of the protocol module
 * @param port		The port to listen on
 * @return	TRUE if the protocol/port is already part of the service
 */
int
serviceHasProtocol(SERVICE *service, char *protocol, unsigned short port)
{
SERV_PROTOCOL	*proto;

	spinlock_acquire(&service->spin);
	proto = service->ports;
	while (proto)
	{
		if (strcmp(proto->protocol, protocol) == 0 && proto->port == port)
			break;
		proto = proto->next;
	}
	spinlock_release(&service->spin);

	return proto != NULL;
}

/**
 * Add a backend database server to a service
 *
 * @param service	The service to add the server to
 * @param server	The server to add
 */
void
serviceAddBackend(SERVICE *service, SERVER *server)
{
	spinlock_acquire(&service->spin);
        SERVER_REF *sref;
        if((sref = calloc(1,sizeof(SERVER_REF))) != NULL)
        {
            sref->next = service->dbref;
            sref->server = server;
            service->dbref = sref;
        }
	spinlock_release(&service->spin);
}

/**
 * Test if a server is part of a service
 *
 * @param service	The service to add the server to
 * @param server	The server to add
 * @return		Non-zero if the server is already part of the service
 */
int
serviceHasBackend(SERVICE *service, SERVER *server)
{
SERVER_REF	*ptr;

	spinlock_acquire(&service->spin);
	ptr = service->dbref;
	while (ptr && ptr->server != server)
		ptr = ptr->next;
	spinlock_release(&service->spin);

	return ptr != NULL;
}

/**
 * Add a router option to a service
 *
 * @param service	The service to add the router option to
 * @param option	The option string
 */
void
serviceAddRouterOption(SERVICE *service, char *option)
{
int	i;

	spinlock_acquire(&service->spin);
	if (service->routerOptions == NULL)
	{
		service->routerOptions = (char **)calloc(2, sizeof(char *));
		service->routerOptions[0] = strdup(option);
		service->routerOptions[1] = NULL;
	}
	else
	{
		for (i = 0; service->routerOptions[i]; i++)
			;
		service->routerOptions = (char **)realloc(service->routerOptions,
				(i + 2) * sizeof(char *));
		service->routerOptions[i] = strdup(option);
		service->routerOptions[i+1] = NULL;
	}
	spinlock_release(&service->spin);
}

/**
 * Remove the router options for the service
 *
 * @param	service	The service to remove the options from
 */
void
serviceClearRouterOptions(SERVICE *service)
{
int	i;

	spinlock_acquire(&service->spin);
	if (service->routerOptions != NULL)
	{
		for (i = 0; service->routerOptions[i]; i++)
			free(service->routerOptions[i]);
		free(service->routerOptions);
		service->routerOptions = NULL;
	}
	spinlock_release(&service->spin);
}
/**
 * Set the service user that is used to log in to the backebd servers
 * associated with this service.
 *
 * @param service	The service we are setting the data for
 * @param user		The user name to use for connections
 * @param auth		The authentication data we need, e.g. MySQL SHA1 password
 * @return	0 on failure
 */
int
serviceSetUser(SERVICE *service, char *user, char *auth)
{
	if (service->credentials.name)
		free(service->credentials.name);
	if (service->credentials.authdata)
		free(service->credentials.authdata);
	service->credentials.name = strdup(user);
	service->credentials.authdata = strdup(auth);

	if (service->credentials.name == NULL || service->credentials.authdata == NULL)
		return 0;
	return 1;
}


/**
 * Get the service user that is used to log in to the backebd servers
 * associated with this service.
 *
 * @param service	The service we are setting the data for
 * @param user		The user name to use for connections
 * @param auth		The authentication data we need, e.g. MySQL SHA1 password
 * @return		0 on failure
 */
int
serviceGetUser(SERVICE *service, char **user, char **auth)
{
	if (service->credentials.name == NULL || service->credentials.authdata == NULL)
		return 0;
	*user = service->credentials.name;
	*auth = service->credentials.authdata;
	return 1;
}

/**
 * Enable/Disable root user for this service
 * associated with this service.
 *
 * @param service	The service we are setting the data for
 * @param action	1 for root enable, 0 for disable access
 * @return		0 on failure
 */

int
serviceEnableRootUser(SERVICE *service, int action)
{
	if (action != 0 && action != 1)
		return 0;

	service->enable_root = action;

	return 1;
}

/**
<<<<<<< HEAD
 * Enable/Disable loading the user data from only one server or all of them
 *
 * @param service	The service we are setting the data for
 * @param action	1 for root enable, 0 for disable access
 * @return		0 on failure
 */

int
serviceAuthAllServers(SERVICE *service, int action)
{
	if (action != 0 && action != 1)
		return 0;

	service->users_from_all = action;

	return 1;
}

/**
 * Whether to strip escape characters from the name of the database the client
 * is connecting to.
 * @param service Service to configure
 * @param action 0 for disabled, 1 for enabled
 * @return 1 if successful, 0 on error
 */
int serviceStripDbEsc(SERVICE* service, int action)
{
    	if (action != 0 && action != 1)
		return 0;

	service->strip_db_esc = action;

	return 1;
=======
 * Sets the session timeout for the service.
 * @param service Service to configure
 * @param val Timeout in seconds
 * @return 1 on success, 0 when the value is invalid
 */
int
serviceSetTimeout(SERVICE *service, int val)
{

    if(val < 0)
	return 0;
    service->conn_timeout = val;

    return 1;
>>>>>>> aa4932bf
}

/**
 * Trim whitespace from the from an rear of a string
 *
 * @param str		String to trim
 * @return	Trimmed string, chanesg are done in situ
 */
static char *
trim(char *str)
{
char	*ptr;

	while (isspace(*str))
		str++;

	/* Point to last character of the string */
	ptr = str + strlen(str) - 1;
	while (ptr > str && isspace(*ptr))
		*ptr-- = 0;

	return str;
}

/**
 * Set the filters used by the service
 *
 * @param service	The service itself
 * @param filters	ASCII string of filters to use
 */
void
serviceSetFilters(SERVICE *service, char *filters)
{
FILTER_DEF	**flist;
char		*ptr, *brkt;
int		n = 0;

	if ((flist = (FILTER_DEF **)malloc(sizeof(FILTER_DEF *))) == NULL)
	{
		LOGIF(LE, (skygw_log_write_flush(LOGFILE_ERROR,
			"Error : Out of memory adding filters to service.\n")));
		return;
	}
	ptr = strtok_r(filters, "|", &brkt);
	while (ptr)
	{
		n++;
		if ((flist = (FILTER_DEF **)realloc(flist,
				(n + 1) * sizeof(FILTER_DEF *))) == NULL)
		{
			LOGIF(LE, (skygw_log_write_flush(LOGFILE_ERROR,
				"Error : Out of memory adding filters to service.\n")));
			return;
		}
		if ((flist[n-1] = filter_find(trim(ptr))) == NULL)
		{
			LOGIF(LE, (skygw_log_write_flush(
                                LOGFILE_ERROR,
				"Warning : Unable to find filter '%s' for service '%s'\n",
					trim(ptr), service->name
					)));
			n--;
		}
		flist[n] = NULL;
		ptr = strtok_r(NULL, "|", &brkt);
	}

	service->filters = flist;
	service->n_filters = n;
}

/**
 * Return a named service
 *
 * @param servname	The name of the service to find
 * @return The service or NULL if not found
 */
SERVICE *
service_find(char *servname)
{
SERVICE 	*service;

	spinlock_acquire(&service_spin);
	service = allServices;
	while (service && strcmp(service->name, servname) != 0)
		service = service->next;
	spinlock_release(&service_spin);

	return service;
}


/**
 * Print details of an individual service
 *
 * @param service	Service to print
 */
void
printService(SERVICE *service)
{
SERVER_REF		*ptr = service->dbref;
struct tm	result;
char		time_buf[30];
int		i;

	printf("Service %p\n", (void *)service);
	printf("\tService:				%s\n", service->name);
	printf("\tRouter:				%s (%p)\n", service->routerModule, (void *)service->router);
	printf("\tStarted:		%s",
			asctime_r(localtime_r(&service->stats.started, &result), time_buf));
	printf("\tBackend databases\n");
	while (ptr)
	{
		printf("\t\t%s:%d  Protocol: %s\n", ptr->server->name, ptr->server->port, ptr->server->protocol);
		ptr = ptr->next;
	}
	if (service->n_filters)
	{
		printf("\tFilter chain:		");
		for (i = 0; i < service->n_filters; i++)
		{
			printf("%s %s ", service->filters[i]->name,
				i + 1 < service->n_filters ? "|" : "");
		}
		printf("\n");
	}
	printf("\tUsers data:        	%p\n", (void *)service->users);
	printf("\tTotal connections:	%d\n", service->stats.n_sessions);
	printf("\tCurrently connected:	%d\n", service->stats.n_current);
}

/**
 * Print all services
 *
 * Designed to be called within a debugger session in order
 * to display all active services within the gateway
 */
void
printAllServices()
{
SERVICE	*ptr;

	spinlock_acquire(&service_spin);
	ptr = allServices;
	while (ptr)
	{
		printService(ptr);
		ptr = ptr->next;
	}
	spinlock_release(&service_spin);
}

/**
 * Print all services to a DCB
 *
 * Designed to be called within a CLI command in order
 * to display all active services within the gateway
 */
void
dprintAllServices(DCB *dcb)
{
SERVICE	*ptr;

	spinlock_acquire(&service_spin);
	ptr = allServices;
	while (ptr)
	{
		dprintService(dcb, ptr);
		ptr = ptr->next;
	}
	spinlock_release(&service_spin);
}

/**
 * Print details of a single service.
 *
 * @param dcb		DCB to print data to
 * @param service	The service to print
 */
void dprintService(DCB *dcb, SERVICE *service)
{
SERVER_REF		*server = service->dbref;
struct tm	result;
char		timebuf[30];
int		i;

	dcb_printf(dcb, "Service %p\n", service);
	dcb_printf(dcb, "\tService:				%s\n",
						service->name);
	dcb_printf(dcb, "\tRouter: 				%s (%p)\n",
			service->routerModule, service->router);
	switch (service->state)
	{
	case SERVICE_STATE_STARTED:
		dcb_printf(dcb, "\tState: 					Started\n");
		break;
	case SERVICE_STATE_STOPPED:
		dcb_printf(dcb, "\tState: 					Stopped\n");
		break;
	case SERVICE_STATE_FAILED:
		dcb_printf(dcb, "\tState: 					Failed\n");
		break;
	case SERVICE_STATE_ALLOC:
		dcb_printf(dcb, "\tState: 					Allocated\n");
		break;
	}
	if (service->router && service->router_instance)
		service->router->diagnostics(service->router_instance, dcb);
	dcb_printf(dcb, "\tStarted:				%s",
			asctime_r(localtime_r(&service->stats.started, &result), timebuf));
	dcb_printf(dcb, "\tRoot user access:			%s\n",
			service->enable_root ? "Enabled" : "Disabled");
	if (service->n_filters)
	{
		dcb_printf(dcb, "\tFilter chain:		");
		for (i = 0; i < service->n_filters; i++)
		{
			dcb_printf(dcb, "%s %s ", service->filters[i]->name,
				i + 1 < service->n_filters ? "|" : "");
		}
		dcb_printf(dcb, "\n");
	}
	dcb_printf(dcb, "\tBackend databases\n");
	while (server)
	{
		dcb_printf(dcb, "\t\t%s:%d  Protocol: %s\n", server->server->name, server->server->port,
								server->server->protocol);
		server = server->next;
	}
	if (service->weightby)
		dcb_printf(dcb, "\tRouting weight parameter:		%s\n",
							service->weightby);
	dcb_printf(dcb, "\tUsers data:        			%p\n",
						service->users);
	dcb_printf(dcb, "\tTotal connections:			%d\n",
						service->stats.n_sessions);
	dcb_printf(dcb, "\tCurrently connected:			%d\n",
						service->stats.n_current);
}

/**
 * List the defined services in a tabular format.
 *
 * @param dcb		DCB to print the service list to.
 */
void
dListServices(DCB *dcb)
{
SERVICE	*ptr;

	spinlock_acquire(&service_spin);
	ptr = allServices;
	if (ptr)
	{
		dcb_printf(dcb, "Services.\n");
		dcb_printf(dcb, "--------------------------+----------------------+--------+---------------\n");
		dcb_printf(dcb, "%-25s | %-20s | #Users | Total Sessions\n",
			"Service Name", "Router Module");
		dcb_printf(dcb, "--------------------------+----------------------+--------+---------------\n");
	}
	while (ptr)
	{
		ss_dassert(ptr->stats.n_current >= 0);
		dcb_printf(dcb, "%-25s | %-20s | %6d | %5d\n",
			ptr->name, ptr->routerModule,
			ptr->stats.n_current, ptr->stats.n_sessions);
		ptr = ptr->next;
	}
	if (allServices)
		dcb_printf(dcb, "--------------------------+----------------------+--------+---------------\n\n");
	spinlock_release(&service_spin);
}

/**
 * List the defined listeners in a tabular format.
 *
 * @param dcb		DCB to print the service list to.
 */
void
dListListeners(DCB *dcb)
{
SERVICE		*ptr;
SERV_PROTOCOL	*lptr;

	spinlock_acquire(&service_spin);
	ptr = allServices;
	if (ptr)
	{
		dcb_printf(dcb, "Listeners.\n");
		dcb_printf(dcb, "---------------------+--------------------+-----------------+-------+--------\n");
		dcb_printf(dcb, "%-20s | %-18s | %-15s | Port  | State\n",
			"Service Name", "Protocol Module", "Address");
		dcb_printf(dcb, "---------------------+--------------------+-----------------+-------+--------\n");
	}
	while (ptr)
	{
		lptr = ptr->ports;
		while (lptr)
		{
			dcb_printf(dcb, "%-20s | %-18s | %-15s | %5d | %s\n",
				ptr->name, lptr->protocol, 
				(lptr && lptr->address) ? lptr->address : "*",
				lptr->port,
				(!lptr->listener || 
				!lptr->listener->session ||
				lptr->listener->session->state == SESSION_STATE_LISTENER_STOPPED) ? 
				"Stopped" : "Running"
			);

			lptr = lptr->next;
		}
		ptr = ptr->next;
	}
	if (allServices)
		dcb_printf(dcb, "---------------------+--------------------+-----------------+-------+--------\n\n");
	spinlock_release(&service_spin);
}

/**
 * Update the definition of a service
 *
 * @param service	The service to update
 * @param router	The router module to use
 * @param user		The user to use to extract information from the database
 * @param auth		The password for the user above
 */
void
service_update(SERVICE *service, char *router, char *user, char *auth)
{
void	*router_obj;

	if (!strcmp(service->routerModule, router))
	{
		if ((router_obj = load_module(router, MODULE_ROUTER)) == NULL)
		{
			LOGIF(LE, (skygw_log_write_flush(
                                LOGFILE_ERROR,
                                "Error : Failed to update router "
                                "for service %s to %s.",
				service->name,
                                router)));
		}
		else
		{
			LOGIF(LM, (skygw_log_write(
                                LOGFILE_MESSAGE,
                                "Update router for service %s to %s.",
				service->name,
                                router)));
			free(service->routerModule);
			service->routerModule = strdup(router);
			service->router = router_obj;
		}
	}
	if (user &&
            (strcmp(service->credentials.name, user) != 0 ||
             strcmp(service->credentials.authdata, auth) != 0))
	{
		LOGIF(LM, (skygw_log_write(
                        LOGFILE_MESSAGE,
                        "Update credentials for service %s.",
                        service->name)));
		serviceSetUser(service, user, auth);
	}
}


int service_refresh_users(SERVICE *service) {
	int ret = 1;
	/* check for another running getUsers request */
	if (! spinlock_acquire_nowait(&service->users_table_spin)) {
		LOGIF(LD, (skygw_log_write_flush(
			LOGFILE_DEBUG,
			"%s: [service_refresh_users] failed to get get lock for loading new users' table: another thread is loading users",
			service->name)));

		return 1;
	}

	
	/* check if refresh rate limit has exceeded */
	if ( (time(NULL) < (service->rate_limit.last + USERS_REFRESH_TIME)) || (service->rate_limit.nloads > USERS_REFRESH_MAX_PER_TIME)) { 
		spinlock_release(&service->users_table_spin);
		LOGIF(LE, (skygw_log_write_flush(
			LOGFILE_ERROR,
			"%s: Refresh rate limit exceeded for load of users' table.",
			service->name)));

 		return 1;
	}

	service->rate_limit.nloads++;	

	/* update time and counter */
	if (service->rate_limit.nloads > USERS_REFRESH_MAX_PER_TIME) {
		service->rate_limit.nloads = 1;
		service->rate_limit.last = time(NULL);
	}

	ret = replace_mysql_users(service);

	/* remove lock */
	spinlock_release(&service->users_table_spin);

	if (ret >= 0)
		return 0;
	else
		return 1;
}

bool service_set_param_value (
        SERVICE*            service,
        CONFIG_PARAMETER*   param,
        char*               valstr,
        count_spec_t        count_spec,
        config_param_type_t type)
{
        char*    p;
        int      valint;
	bool     valbool;
	target_t valtarget;
	bool     succp = true;
                
	if (PARAM_IS_TYPE(type,PERCENT_TYPE) ||PARAM_IS_TYPE(type,COUNT_TYPE))
	{
		/**
		 * Find out whether the value is numeric and ends with '%' or '\0'
		 */
		p = valstr;
		
		while(isdigit(*p)) p++;

		errno = 0;
		
		if (p == valstr || (*p != '%' && *p != '\0'))
		{
			succp = false;
		}
		else if (*p == '%')
		{
			if (*(p+1) == '\0')
			{
				*p = '\0';
				valint = (int) strtol(valstr, (char **)NULL, 10);
				
				if (valint == 0 && errno != 0)
				{
					succp = false;
				}
				else if (PARAM_IS_TYPE(type,PERCENT_TYPE))
				{
					succp   = true;
					config_set_qualified_param(param, (void *)&valint, PERCENT_TYPE);
				}
				else
				{
					/** Log error */
				}
			}
			else
			{
				succp = false;
			}
		}
		else if (*p == '\0')
		{
			valint = (int) strtol(valstr, (char **)NULL, 10);
			
			if (valint == 0 && errno != 0)
			{
				succp = false;
			}
			else if (PARAM_IS_TYPE(type,COUNT_TYPE))
			{
				succp = true;
				config_set_qualified_param(param, (void *)&valint, COUNT_TYPE);
			}
			else
			{
				/** Log error */
			}
		}
	}
	else if (type == BOOL_TYPE)
	{
		unsigned int rc;

		rc = find_type(&bool_type, valstr, strlen(valstr)+1);
		
		if (rc > 0)
		{
			succp = true;
			if (rc%2 == 1)
			{
				valbool = false;
			}
			else if (rc%2 == 0)
			{
				valbool = true;
			}
			/** add param to config */
			config_set_qualified_param(param, 
						   (void *)&valbool, 
						   BOOL_TYPE); 
		}
		else
		{
			succp = false;
		}
	}
	else if (type == SQLVAR_TARGET_TYPE)
	{
		unsigned int rc;
		
		rc = find_type(&sqlvar_target_type, valstr, strlen(valstr)+1);
		
		if (rc > 0 && rc < 3)
		{
			succp = true;
			if (rc == 1)
			{
				valtarget = TYPE_MASTER;
			}
			else if (rc == 2)
			{
				valtarget = TYPE_ALL;
			}
			/** add param to config */
			config_set_qualified_param(param, 
						   (void *)&valtarget, 
						   SQLVAR_TARGET_TYPE);
		}
		else
		{
			succp = false;
		}
	}
	
        if (succp)
        {
		service_add_qualified_param(service, param); /*< add param to svc */
        }
        return succp;
}
/*
 * Function to find a string in typelib_t
 * (similar to find_type() of mysys/typelib.c)
 *	 
 *	 SYNOPSIS
 *	 find_type()
 *	 lib                  typelib_t
 *	 find                 String to find
 *	 length               Length of string to find
 *	 part_match           Allow part matching of value
 *	 
 *	 RETURN
 *	 0 error
 *	 > 0 position in TYPELIB->type_names +1
 */
static int find_type(
	typelib_t*  tl,
	const char* needle,
	int         maxlen)
{
	int i;
	
	if (tl == NULL || needle == NULL || maxlen <= 0)
	{
		return -1;
	}
	
	for (i=0; i<tl->tl_nelems; i++)
	{
		if (strncasecmp(tl->tl_p_elems[i], needle, maxlen) == 0)
		{
			return i+1;
		}
	}
	return 0;
}

/**
 * Add qualified config parameter to SERVICE struct.
 */ 	
static void service_add_qualified_param(
        SERVICE*          svc,
        CONFIG_PARAMETER* param)
{        
        spinlock_acquire(&svc->spin);
               
        if (svc->svc_config_param == NULL)
        {
                svc->svc_config_param = config_clone_param(param);
                svc->svc_config_param->next = NULL;
        }
        else
        {
                CONFIG_PARAMETER*  p = svc->svc_config_param;
                CONFIG_PARAMETER*  prev = NULL;
                
                while (true)
                {
                        CONFIG_PARAMETER* old;
                        
                        /** Replace existing parameter in the list, free old */
                        if (strncasecmp(param->name,
                                        p->name, 
                                        strlen(param->name)) == 0)
                        {                                
                                old = p;
                                p = config_clone_param(param);
                                p->next = old->next;
                                
                                if (prev != NULL)
                                {
                                        prev->next = p;
                                }
                                else
                                {
                                        svc->svc_config_param = p;
                                }
                                free(old);
                                break;
                        }
                        prev = p;
                        p = p->next;
                        
                        /** Hit end of the list, add new parameter */
                        if (p == NULL)
                        {
                                p = config_clone_param(param);
                                prev->next = p;
                                p->next = NULL;
                                break;
                        }
                }
        }
        /** Increment service's configuration version */
        atomic_add(&svc->svc_config_version, 1);
        spinlock_release(&svc->spin);
}

/**
 * Return the name of the service
 *
 * @param svc		The service
 */
char *
service_get_name(SERVICE *svc)
{
        return svc->name;
}

/**
 * Set the weighting parameter for the service
 *
 * @param	service		The service pointer
 * @param	weightby	The parameter name to weight the routing by
 */
void
serviceWeightBy(SERVICE *service, char *weightby)
{
	if (service->weightby)
		free(service->weightby);
	service->weightby = strdup(weightby);
}

/**
 * Return the parameter the wervice shoudl use to weight connections
 * by
 * @param service		The Service pointer
 */
char *
serviceGetWeightingParameter(SERVICE *service)
{
	return service->weightby;
}

/**
 * Enable/Disable localhost authentication match criteria
 * associated with this service.
 *
 * @param service       The service we are setting the data for
 * @param action        1 for enable, 0 for disable access
 * @return              0 on failure
 */

int
serviceEnableLocalhostMatchWildcardHost(SERVICE *service, int action)
{
	if (action != 0 && action != 1)
		return 0;

	service->localhost_match_wildcard_host = action;

	return 1;
}

void service_shutdown()
{
	SERVICE* svc;
	spinlock_acquire(&service_spin);
	svc = allServices;
	while (svc != NULL)
	{
		svc->svc_do_shutdown = true;
		svc = svc->next;
	}
	spinlock_release(&service_spin);
}<|MERGE_RESOLUTION|>--- conflicted
+++ resolved
@@ -811,7 +811,6 @@
 }
 
 /**
-<<<<<<< HEAD
  * Enable/Disable loading the user data from only one server or all of them
  *
  * @param service	The service we are setting the data for
@@ -845,7 +844,10 @@
 	service->strip_db_esc = action;
 
 	return 1;
-=======
+}
+
+
+/**
  * Sets the session timeout for the service.
  * @param service Service to configure
  * @param val Timeout in seconds
@@ -860,8 +862,8 @@
     service->conn_timeout = val;
 
     return 1;
->>>>>>> aa4932bf
-}
+}
+
 
 /**
  * Trim whitespace from the from an rear of a string
