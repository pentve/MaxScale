--- conflicted
+++ resolved
@@ -1792,7 +1792,6 @@
 
 	slave->state = BLRS_DUMPING;
 
-<<<<<<< HEAD
 	LOGIF(LM, (skygw_log_write(
 		LOGFILE_MESSAGE,
 			"%s: Slave %s:%d, server id %d requested binlog file %s from position %lu",
@@ -1800,12 +1799,6 @@
 			ntohs((slave->dcb->ipv4).sin_port),
 			slave->serverid,
 			slave->binlogfile, (unsigned long)slave->binlog_pos)));
-=======
-	MXS_NOTICE("%s: Slave %s, server id %d requested binlog file %s from position %lu",
-                   router->service->name, slave->dcb->remote,
-                   slave->serverid,
-                   slave->binlogfile, (unsigned long)slave->binlog_pos);
->>>>>>> 6164b7f3
 
 	if (slave->binlog_pos != router->binlog_position ||
 			strcmp(slave->binlogfile, router->binlog_name) != 0)
@@ -1941,18 +1934,11 @@
 				poll_fake_write_event(slave->dcb);
 				return rval;
 			}
-<<<<<<< HEAD
 			LOGIF(LE, (skygw_log_write(
 				LOGFILE_ERROR,
 				"Slave %s:%i, server-id %d, binlog '%s': blr_slave_catchup failed to open binlog file",
 				slave->dcb->remote, ntohs((slave->dcb->ipv4).sin_port), slave->serverid,
 				slave->binlogfile)));
-=======
-			MXS_ERROR("Slave %s:%i, server-id %d, binlog '%s': blr_slave_catchup "
-                                  "failed to open binlog file",
-                                  slave->dcb->remote, slave->port, slave->serverid,
-                                  slave->binlogfile);
->>>>>>> 6164b7f3
 
 			slave->cstate &= ~CS_BUSY;
 			slave->state = BLRS_ERRORED;
@@ -2003,7 +1989,6 @@
 					poll_fake_write_event(slave->dcb);
 					return rval;
 				}
-<<<<<<< HEAD
 				LOGIF(LE, (skygw_log_write(
 					LOGFILE_ERROR,
 					"Slave %s:%i, server-id %d, binlog '%s': blr_slave_catchup failed to open binlog file in rotate event",
@@ -2011,14 +1996,6 @@
 					ntohs((slave->dcb->ipv4).sin_port),
 					slave->serverid,
 					slave->binlogfile)));
-=======
-				MXS_ERROR("Slave %s:%i, server-id %d, binlog '%s': blr_slave_catchup "
-                                          "failed to open binlog file in rotate event",
-                                          slave->dcb->remote,
-                                          slave->port,
-                                          slave->serverid,
-                                          slave->binlogfile);
->>>>>>> 6164b7f3
 
 				slave->state = BLRS_ERRORED;
 
@@ -2052,7 +2029,6 @@
 		slave->stats.n_failed_read++;
 
                 if (hdr.ok == SLAVE_POS_READ_ERR) {
-<<<<<<< HEAD
 			LOGIF(LE, (skygw_log_write(LOGFILE_ERROR,
 				"Slave %s:%i, server-id %d, binlog '%s', blr_read_binlog failure: %s",
 				slave->dcb->remote,
@@ -2060,15 +2036,6 @@
 				slave->serverid,
 				slave->binlogfile,
 				read_errmsg)));
-=======
-			MXS_ERROR("%s Slave %s:%i, server-id %d, binlog '%s', %s",
-                                  router->service->name,
-                                  slave->dcb->remote,
-                                  slave->port,
-                                  slave->serverid,
-                                  slave->binlogfile,
-                                  read_errmsg);
->>>>>>> 6164b7f3
 
                         spinlock_acquire(&slave->catch_lock);
 
@@ -2096,7 +2063,6 @@
 
 			spinlock_release(&router->lock);
 
-<<<<<<< HEAD
 			LOGIF(LE, (skygw_log_write(LOGFILE_ERROR,
 				"%s: Slave %s:%i, server-id %d, binlog '%s', %s",
 				router->service->name,
@@ -2105,15 +2071,6 @@
 				slave->serverid,
 				slave->binlogfile,
 				read_errmsg)));
-=======
-			MXS_ERROR("%s: Slave %s:%i, server-id %d, binlog '%s', %s",
-                                  router->service->name,
-                                  slave->dcb->remote,
-                                  slave->port,
-                                  slave->serverid,
-                                  slave->binlogfile,
-                                  read_errmsg);
->>>>>>> 6164b7f3
 
 			/*
 			 * Close the slave session and socket
@@ -2176,7 +2133,6 @@
 			slave->stats.n_caughtup++;
 			if (slave->stats.n_caughtup == 1)
 			{
-<<<<<<< HEAD
 				LOGIF(LM, (skygw_log_write(LOGFILE_MESSAGE,
 					"%s: Slave %s:%d, server-id %d is now up to date '%s', position %lu.",
 					router->service->name,
@@ -2194,23 +2150,6 @@
 					ntohs((slave->dcb->ipv4).sin_port),
 					slave->serverid,
 					slave->binlogfile, (unsigned long)slave->binlog_pos)));
-=======
-				MXS_NOTICE("%s: Slave %s:%d, server-id %d is up to date '%s', position %lu.",
-                                           router->service->name,
-                                           slave->dcb->remote,
-                                           slave->port,
-                                           slave->serverid,
-                                           slave->binlogfile, (unsigned long)slave->binlog_pos);
-			}
-			else if ((slave->stats.n_caughtup % 50) == 0)
-			{
-				MXS_NOTICE("%s: Slave %s:%d, server-id %d is up to date '%s', position %lu.",
-                                           router->service->name,
-                                           slave->dcb->remote,
-                                           slave->port,
-                                           slave->serverid,
-                                           slave->binlogfile, (unsigned long)slave->binlog_pos);
->>>>>>> 6164b7f3
 			}
 		}
 	}
@@ -2458,7 +2397,6 @@
 	if ((record = blr_read_binlog(router, file, 4, &hdr, err_msg)) == NULL)
 	{
 		if (hdr.ok != SLAVE_POS_READ_OK) {
-<<<<<<< HEAD
 			LOGIF(LE, (skygw_log_write(LOGFILE_ERROR,
 				"Slave %s:%i, server-id %d, binlog '%s', blr_read_binlog failure: %s",
 				slave->dcb->remote,
@@ -2466,14 +2404,6 @@
 				slave->serverid,
 				slave->binlogfile,
 				err_msg)));
-=======
-			MXS_ERROR("Slave %s:%i, server-id %d, binlog '%s', blr_read_binlog failure: %s",
-                                  slave->dcb->remote,
-                                  slave->port,
-                                  slave->serverid,
-                                  slave->binlogfile,
-                                  err_msg);
->>>>>>> 6164b7f3
 		}
 
 		blr_close_binlog(router, file);
